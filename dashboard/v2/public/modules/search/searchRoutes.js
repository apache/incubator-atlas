/*
 * Licensed to the Apache Software Foundation (ASF) under one
 * or more contributor license agreements.  See the NOTICE file
 * distributed with this work for additional information
 * regarding copyright ownership.  The ASF licenses this file
 * to you under the Apache License, Version 2.0 (the
 * "License"); you may not use this file except in compliance
 * with the License.  You may obtain a copy of the License at
 *
 *     http://www.apache.org/licenses/LICENSE-2.0
 *
 * Unless required by applicable law or agreed to in writing, software
 * distributed under the License is distributed on an "AS IS" BASIS,
 * WITHOUT WARRANTIES OR CONDITIONS OF ANY KIND, either express or implied.
 * See the License for the specific language governing permissions and
 * limitations under the License.
 */

'use strict';

//Setting up route
angular.module('dgc.search').config(['$stateProvider',
    function($stateProvider) {

        // states for my app
        $stateProvider.state('search', {
            url: '/search',
            templateUrl: '/modules/search/views/search.html',
<<<<<<< HEAD
            controller: 'SearchController'
        }).state('search.results', {
            url: '/:query',
            templateUrl: '/modules/search/views/searchResult.html',
            controller: 'SearchController'
=======
            controller:'SearchController'
        }).state('search.results', {
            url: '?query',
            templateUrl: '/modules/search/views/searchResult.html',
            controller:'SearchController'
>>>>>>> cbf662db
        });
    }
]);<|MERGE_RESOLUTION|>--- conflicted
+++ resolved
@@ -21,24 +21,19 @@
 //Setting up route
 angular.module('dgc.search').config(['$stateProvider',
     function($stateProvider) {
-
         // states for my app
         $stateProvider.state('search', {
             url: '/search',
             templateUrl: '/modules/search/views/search.html',
-<<<<<<< HEAD
             controller: 'SearchController'
         }).state('search.results', {
             url: '/:query',
             templateUrl: '/modules/search/views/searchResult.html',
             controller: 'SearchController'
-=======
-            controller:'SearchController'
         }).state('search.results', {
             url: '?query',
             templateUrl: '/modules/search/views/searchResult.html',
             controller:'SearchController'
->>>>>>> cbf662db
-        });
+      });
     }
 ]);