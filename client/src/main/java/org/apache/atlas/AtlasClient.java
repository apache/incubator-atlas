--- conflicted
+++ resolved
@@ -18,7 +18,6 @@
 
 package org.apache.atlas;
 
-import com.google.common.collect.ImmutableList;
 import com.sun.jersey.api.client.Client;
 import com.sun.jersey.api.client.ClientResponse;
 import com.sun.jersey.api.client.WebResource;
@@ -26,19 +25,9 @@
 import com.sun.jersey.client.urlconnection.URLConnectionClientHandler;
 import org.apache.atlas.security.SecureClientUtils;
 import org.apache.atlas.typesystem.Referenceable;
-<<<<<<< HEAD
-import org.apache.atlas.typesystem.Struct;
 import org.apache.atlas.typesystem.TypesDef;
 import org.apache.atlas.typesystem.json.InstanceSerialization;
 import org.apache.atlas.typesystem.json.TypesSerialization;
-import org.apache.atlas.typesystem.json.TypesSerialization$;
-import org.apache.atlas.typesystem.types.*;
-import org.apache.atlas.typesystem.types.utils.TypesUtil;
-=======
-import org.apache.atlas.typesystem.TypesDef;
-import org.apache.atlas.typesystem.json.InstanceSerialization;
-import org.apache.atlas.typesystem.json.TypesSerialization;
->>>>>>> 6dfbda11
 import org.apache.commons.configuration.Configuration;
 import org.apache.commons.lang.StringUtils;
 import org.apache.hadoop.security.UserGroupInformation;
@@ -67,7 +56,6 @@
     public static final String GUID = "GUID";
     public static final String TYPE = "type";
     public static final String TYPENAME = "typeName";
-    private static final String TRAITS = "traits";
 
     public static final String DEFINITION = "definition";
     public static final String ERROR = "error";
@@ -80,8 +68,7 @@
 
     public static final String BASE_URI = "api/atlas/";
     public static final String TYPES = "types";
-    public static final String URI_ENTITY = "entity";
-    public static final String URI_ENTITIES = "entities";
+    public static final String URI_ENTITY = "entities";
     public static final String URI_SEARCH = "discovery/search";
     public static final String URI_LINEAGE = "lineage/hive/table";
 
@@ -152,22 +139,12 @@
         LIST_TYPES(BASE_URI + TYPES, HttpMethod.GET, Response.Status.OK),
         LIST_TRAIT_TYPES(BASE_URI + TYPES + "?type=trait", HttpMethod.GET, Response.Status.OK),
 
-        //Entities operations
-        CREATE_ENTITIES(BASE_URI + URI_ENTITIES, HttpMethod.POST),
-        LIST_ENTITIES(BASE_URI + URI_ENTITIES, HttpMethod.GET),
-
         //Entity operations
-<<<<<<< HEAD
-        CREATE_ENTITY(BASE_URI + URI_ENTITY, HttpMethod.POST),
-        GET_ENTITY(BASE_URI + URI_ENTITY, HttpMethod.GET),
-        UPDATE_ENTITY(BASE_URI + URI_ENTITY, HttpMethod.PUT),
-=======
         CREATE_ENTITY(BASE_URI + URI_ENTITY, HttpMethod.POST, Response.Status.CREATED),
         GET_ENTITY(BASE_URI + URI_ENTITY, HttpMethod.GET, Response.Status.OK),
         UPDATE_ENTITY(BASE_URI + URI_ENTITY, HttpMethod.PUT, Response.Status.OK),
         UPDATE_ENTITY_PARTIAL(BASE_URI + URI_ENTITY, HttpMethod.POST, Response.Status.OK),
         LIST_ENTITIES(BASE_URI + URI_ENTITY, HttpMethod.GET, Response.Status.OK),
->>>>>>> 6dfbda11
 
         //Trait operations
         ADD_TRAITS(BASE_URI + URI_ENTITY, HttpMethod.POST, Response.Status.CREATED),
@@ -275,7 +252,7 @@
      * @throws AtlasServiceException
      */
     public JSONArray createEntity(JSONArray entities) throws AtlasServiceException {
-        JSONObject response = callAPI(API.CREATE_ENTITIES, entities.toString());
+        JSONObject response = callAPI(API.CREATE_ENTITY, entities.toString());
         try {
             return response.getJSONArray(GUID);
         } catch (JSONException e) {
@@ -559,109 +536,6 @@
         }
     }
 
-  /**
-   * Create a new Trait with superTrait and with attributes
-   * @param traitName Name of the trait to be created
-   * @param superTrait Name of the superTrait
-   * @param attrDefs Array of AttributeDefintion
-   * @return result JSON object
-   * @throws AtlasServiceException
-   */
-    public JSONObject createTrait(String traitName,String superTrait,AttributeDefinition...
-      attrDefs) throws AtlasServiceException {
-        HierarchicalTypeDefinition<TraitType> trait;
-        if(superTrait != null) {
-            trait = TypesUtil.createTraitTypeDef(traitName, ImmutableList.<String>of(superTrait),
-                attrDefs);
-        }
-        else
-            trait = TypesUtil.createTraitTypeDef(traitName, ImmutableList.<String>of(), attrDefs);
-        TypesDef tpeDef = TypeUtils.getTypesDef(ImmutableList.<EnumTypeDefinition>of(),
-          ImmutableList.<StructTypeDefinition>of(),
-          ImmutableList.of(trait),
-          ImmutableList.<HierarchicalTypeDefinition<ClassType>>of());
-        
-        String traitDefinitionAsJSON = TypesSerialization.toJson(tpeDef);
-        return createType(traitDefinitionAsJSON);
-    }
-    /**
-     * Create a new Trait (not associated with any entity yet)
-     * @param traitName Name of the Trait to be created
-     * @param superTrait Name of the superTrait (Can be null)
-     * @return result JSON object
-     * @throws AtlasServiceException
-     */
-    public JSONObject createTrait(String traitName,String superTrait) throws AtlasServiceException {
-        HierarchicalTypeDefinition<TraitType> trait;
-        return createTrait(traitName,superTrait, null);
-    }
-
-  /**
-   * Create a new Trait without any superTrait (not associated with any entity yes)
-   * @param traitName Name of the Trait to be created
-   * @return result JSON object
-   * @throws AtlasServiceException
-   */
-    public JSONObject createTrait(String traitName) throws AtlasServiceException {
-        return createTrait(traitName,null);
-    }
-
-    /**
-     * Create and add Trait to an entity
-     * @param guid GUID to which new trait is to be added
-     * @param traitName Name of the trait to be created
-     * @param superTrait Name of the superTrait
-     * @param attrDefs Attribute definition of the trait
-     * @return result JSON object
-     * @throws AtlasServiceException
-   */
-    public JSONObject createTrait(String guid,String traitName,String superTrait,
-                                  AttributeDefinition... attrDefs) throws
-      AtlasServiceException {
-        JSONObject createdTrait = createTrait(traitName, superTrait, attrDefs);
-        return addTrait(traitName,guid);
-    }
-
-  /**
-   * Adds Existing Trait to an entity
-   * @param traitName Name of the trait to be associated with the entity
-   * @param guid GUID of the entity with which trait is to be associated
-   * @return result JSON object
-   * @throws AtlasServiceException
-   */
-    public JSONObject addTrait(String traitName, String guid) throws AtlasServiceException {
-        Struct traitInstance = new Struct(traitName);
-        String traitInstanceAsJSON = InstanceSerialization.toJson(traitInstance, true);
-        return callAPI(API.ADD_TRAITS, traitInstanceAsJSON, guid, TRAITS);
-    }
-
-    /**
-     * Delete trait from an entity
-     * @param guid GUID of the entity from which trait is to be removed
-     * @param traitName Name of the trait
-     * @return result json object
-     * @throws AtlasServiceException
-     */
-    public JSONObject deleteTrait(String guid,String traitName) throws AtlasServiceException {
-        WebResource resource = getResource(API.DELETE_TRAITS, guid, TRAITS, traitName);
-        return callAPIWithResource(API.DELETE_TRAITS, resource);
-    }
-
-  /**
-   * Get Names of the traits associated with an Entity
-   * @param guid Name of the Entity
-   * @return result JSONArray
-   * @throws AtlasServiceException
-   */
-    public JSONArray getTraitNames(String guid) throws AtlasServiceException {
-        WebResource resource = getResource(API.LIST_TRAITS, guid, TRAITS);
-        JSONObject response = callAPIWithResource(API.LIST_TRAITS, resource);
-        try {
-            return response.getJSONArray(RESULTS);
-        } catch (JSONException e) {
-            throw new AtlasServiceException(API.LIST_TRAITS, e);
-        }
-    }
     private WebResource getResource(API api, String... pathParams) {
         WebResource resource = service.path(api.getPath());
         if (pathParams != null) {
